--- conflicted
+++ resolved
@@ -63,7 +63,10 @@
     "us-west-2": "ami-4ca1367c",
     "us-east-1": "ami-4a4c2d23"
   },
-<<<<<<< HEAD
+  "identity-proxy-0.2": {
+    "us-west-2": "ami-63f36553",
+    "us-east-1": "ami-d9dbb9b0"
+  },
   "Scientific Linux 6.3 x86_64": {
     "us-west-2": "ami-d033bce0",
     "us-east-1": "ami-313b8e58"
@@ -80,25 +83,4 @@
     "us-west-2": "ami-0bce583b",
     "us-east-1": ""
   }
-}
-=======
-  "identity-proxy-0.2": {
-    "us-west-2": "ami-63f36553",
-    "us-east-1": "ami-d9dbb9b0"
-  },
-	"Scientific Linux 6.3 x86_64": {
-		"us-west-2": "ami-d033bce0",
-		"us-east-1": "ami-313b8e58"
-	},
-	"ami-vpc-nat-1.0.0-beta.i386-ebs": {
-		"us-west-2": "ami-6eff725e",
-		"us-east-1": "ami-2e1bc047"
-	},
-	"SvcOps SL62 v1.0": {
-		"us-west-2": "ami-16c25626",
-		"us-east-1": "ami-89c249e0"
-	}	
-
-
- }
->>>>>>> 101cbba7
+}