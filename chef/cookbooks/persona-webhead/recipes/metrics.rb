#
# Cookbook Name:: persona-webhead
# Recipe:: metrics
#
# Copyright 2013, YOUR_COMPANY_NAME
#
# All rights reserved - Do Not Redistribute
#

user "bid_metrics" do
  comment "browserid metrics"
  uid 900
  home "/opt/bid_metrics"
  supports :manage_home => true
end

for dir in ["/opt/bid_metrics/.ssh", "/opt/bid_metrics/queue"]
  directory dir do
    owner "bid_metrics"
    group "bid_metrics"
    mode 0700
  end
end

file "/opt/bid_metrics/.ssh/id_rsa" do
  content node[:persona][:webhead][:metrics][:id_rsa]
  owner "bid_metrics"
  group "bid_metrics"
  mode 0600
end

cookbook_file "/etc/logrotate.d/bid_metrics" do
  source "etc/logrotate.d/bid_metrics"
  owner "root"
  group "root"
  mode 0644
end

# This is so we use cron instead of anacron. 
# This results in a fixed run time and no makeups if the machine was off at the time.
file "/etc/cron.daily/logrotate" do
  action :delete
end

cookbook_file "/usr/local/bin/logrotate.cron" do
  source "usr/local/bin/logrotate.cron"
  owner "root"
  group "root"
  mode 0755
end

file "/etc/cron.d/logrotate" do
  content "0 3 * * * root /usr/local/bin/logrotate.cron > /tmp/logrotate.output 2>&1\n"
  owner "root"
  group "root"
  mode 0644
  notifies :run, "execute[touch /etc/cron.d]", :immediately
end

execute "touch /etc/cron.d" do
  action :nothing
end

template "/usr/local/bin/push_bid_metrics_logs.sh" do
  source "usr/local/bin/push_bid_metrics_logs.sh.erb"
  owner "root"
  group "root"
  mode 0755
end

file "/etc/cron.d/bid_metrics-scp" do
<<<<<<< HEAD
  content "1 4 * * * bid_metrics /usr/local/bin/push_bid_metrics_logs.sh > /tmp/bid_metrics-scp.out 2>&1\n"
=======
  if node[:persona][:webhead][:metrics][:server].is_a? Hash then
    content "1 4 * * * bid_metrics scp -o StrictHostKeyChecking=no -v /opt/bid_metrics/queue/* #{node[:persona][:webhead][:metrics][:server][node[:aws_region]]}:/opt/bid_metrics/incoming/ > /tmp/bid_metrics-scp.out 2>&1\n"
  else
    content "1 4 * * * bid_metrics scp -o StrictHostKeyChecking=no -v /opt/bid_metrics/queue/* #{node[:persona][:webhead][:metrics][:server]}:/opt/bid_metrics/incoming/ > /tmp/bid_metrics-scp.out 2>&1\n"
  end
>>>>>>> 4771fe96
  owner "root"
  group "root"
  mode 0644
end
<|MERGE_RESOLUTION|>--- conflicted
+++ resolved
@@ -69,15 +69,11 @@
 end
 
 file "/etc/cron.d/bid_metrics-scp" do
-<<<<<<< HEAD
-  content "1 4 * * * bid_metrics /usr/local/bin/push_bid_metrics_logs.sh > /tmp/bid_metrics-scp.out 2>&1\n"
-=======
   if node[:persona][:webhead][:metrics][:server].is_a? Hash then
     content "1 4 * * * bid_metrics scp -o StrictHostKeyChecking=no -v /opt/bid_metrics/queue/* #{node[:persona][:webhead][:metrics][:server][node[:aws_region]]}:/opt/bid_metrics/incoming/ > /tmp/bid_metrics-scp.out 2>&1\n"
   else
     content "1 4 * * * bid_metrics scp -o StrictHostKeyChecking=no -v /opt/bid_metrics/queue/* #{node[:persona][:webhead][:metrics][:server]}:/opt/bid_metrics/incoming/ > /tmp/bid_metrics-scp.out 2>&1\n"
   end
->>>>>>> 4771fe96
   owner "root"
   group "root"
   mode 0644
